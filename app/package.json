{
  "name": "notion-automatic-habits-insert",
  "version": "1.0.0",
  "main": "src/main.ts",
  "scripts": {
    "dev": "tsx watch src/main.ts",
    "type-check": "tsc --noEmit",
    "build": "tsc -p .",
    "lint": "eslint src --ext .ts,.tsx --fix",
    "lint:check": "eslint src --ext .ts,.tsx",
    "format": "prettier --write \"src/**/*.{ts,tsx,js,jsx,json,md}\"",
    "format:check": "prettier --check \"src/**/*.{ts,tsx,js,jsx,json,md}\""
  },
  "keywords": [],
  "author": "argon",
  "license": "ISC",
  "description": "",
  "devDependencies": {
    "@eslint/js": "^9.39.1",
    "@types/express": "^4.17.21",
    "@types/node": "^24.10.0",
    "@typescript-eslint/eslint-plugin": "^8.46.3",
    "@typescript-eslint/parser": "^8.46.2",
    "eslint": "^9.39.1",
    "eslint-config-prettier": "^10.1.8",
    "eslint-plugin-prettier": "^5.1.3",
    "prettier": "^3.3.0",
<<<<<<< HEAD
    "tsx": "^4.20.4",
    "typescript": "^5.9.3"
=======
    "tsx": "^4.20.6",
    "typescript": "^5.9.2"
>>>>>>> ab5d74a0
  },
  "dependencies": {
    "@notionhq/client": "^4.0.2",
    "express": "^4.18.2",
    "body-parser": "^2.2.0"
  }
}<|MERGE_RESOLUTION|>--- conflicted
+++ resolved
@@ -25,13 +25,8 @@
     "eslint-config-prettier": "^10.1.8",
     "eslint-plugin-prettier": "^5.1.3",
     "prettier": "^3.3.0",
-<<<<<<< HEAD
     "tsx": "^4.20.4",
     "typescript": "^5.9.3"
-=======
-    "tsx": "^4.20.6",
-    "typescript": "^5.9.2"
->>>>>>> ab5d74a0
   },
   "dependencies": {
     "@notionhq/client": "^4.0.2",
